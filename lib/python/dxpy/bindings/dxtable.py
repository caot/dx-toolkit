--- conflicted
+++ resolved
@@ -135,13 +135,9 @@
         if limit is not None:
             get_rows_params["limit"] = limit
 
-<<<<<<< HEAD
-        if chr is not None and lo is not None and hi is not None:
-=======
-        if chr != None or lo != None or hi != None:
-            if chr == None or lo == None or hi == None:
+        if chr is not None or lo is not None or hi is not None:
+            if chr is None or lo is None or hi is None:
                 raise DXTableError("chr, lo, and hi must all be supplied")
->>>>>>> 1ac34498
             query = [chr, lo, hi]
             get_rows_params['query'] = query
 
